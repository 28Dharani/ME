--- conflicted
+++ resolved
@@ -34,12 +34,7 @@
 	}
 }
 
-<<<<<<< HEAD
 func (m *MemoryTracksManager) Add(room string, transport Transport) {
-
-=======
-func (m *MemoryTracksManager) Add(room string, transport *WebRTCTransport) {
->>>>>>> f17f526f
 	m.mu.Lock()
 	defer m.mu.Unlock()
 
@@ -119,18 +114,16 @@
 
 	for otherClientID, otherTransport := range t.transports {
 		if otherClientID != clientID {
-<<<<<<< HEAD
+
 			t.log.Printf("[%s] BEFORE Add track %+v from %s", otherClientID, track, clientID)
+
 			track := t.asUserTrack(track, clientID)
+
 			t.log.Printf("[%s] AFTER  Add track %+v from %s", otherClientID, track, clientID)
+
 			if err := otherTransport.AddTrack(track); err != nil {
-				t.log.Printf("[%s] MemoryTracksManager.addTrack Error adding track: %s", otherClientID, err)
-=======
-			if err := otherTransport.AddTrack(track.PayloadType, track.SSRC, track.ID, track.Label); err != nil {
 				err = errors.Annotate(err, "add track")
 				t.log.Printf("[%s] MemoryTracksManager.addTrack Error adding track: %+v", otherClientID, err)
-
->>>>>>> f17f526f
 				continue
 			}
 		}
@@ -144,20 +137,13 @@
 	for otherClientID, otherPeerInRoom := range t.transports {
 		if otherClientID != clientID {
 			t.log.Printf("[%s] broadcast from %s", otherClientID, clientID)
-<<<<<<< HEAD
-			var err error
-			if msg.IsString {
-				err = otherPeerInRoom.SendText(string(msg.Data))
-			} else {
-				err = otherPeerInRoom.Send(msg.Data)
-			}
+
+			// FIXME async
+			err := <-otherPeerInRoom.Send(msg)
+
 			if err != nil {
 				t.log.Printf("[%s] broadcast error: %s", otherClientID, err)
 			}
-=======
-
-			otherPeerInRoom.dataTransceiver.Send(msg)
->>>>>>> f17f526f
 		}
 	}
 }
@@ -363,25 +349,19 @@
 
 	tracks := transport.LocalTracks()
 	m = make([]TrackMetadata, 0, len(tracks))
-<<<<<<< HEAD
+
 	for _, trackInfo := range tracks {
 		track := trackInfo.Track
-=======
-
-	for _, track := range tracks {
->>>>>>> f17f526f
+
 		trackMetadata := TrackMetadata{
 			Kind:     trackInfo.Kind.String(),
 			Mid:      trackInfo.Mid,
 			StreamID: track.Label(),
 			UserID:   t.getUserID(track),
 		}
-<<<<<<< HEAD
+
 		t.log.Printf("[%s] GetTracksMetadata: %d %#v", clientID, track.SSRC(), trackMetadata)
-=======
-
-		t.log.Printf("[%s] GetTracksMetadata: %d %#v", clientID, track.SSRC, trackMetadata)
->>>>>>> f17f526f
+
 		m = append(m, trackMetadata)
 	}
 
